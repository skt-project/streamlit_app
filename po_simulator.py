import io
import streamlit as st
import pandas as pd
import numpy as np
from typing import List
from openpyxl import Workbook
from openpyxl.styles import PatternFill
from openpyxl.utils.dataframe import dataframe_to_rows

# --- BigQuery Imports ---
from google.cloud import bigquery
from google.api_core.exceptions import NotFound
from google.oauth2 import service_account

# =========================
# BigQuery Configuration
# =========================
# Use Streamlit secrets if available, fallback to local path
try:
    gcp_secrets = st.secrets["connections"]["bigquery"]
    private_key = gcp_secrets["private_key"].replace("\\n", "\n")
    credentials = service_account.Credentials.from_service_account_info(
        {
            "type": gcp_secrets["type"],
            "project_id": gcp_secrets["project_id"],
            "private_key_id": gcp_secrets["private_key_id"],
            "private_key": private_key,
            "client_email": gcp_secrets["client_email"],
            "client_id": gcp_secrets["client_id"],
            "auth_uri": gcp_secrets["auth_uri"],
            "token_uri": gcp_secrets["token_uri"],
            "auth_provider_x509_cert_url": gcp_secrets["auth_provider_x509_cert_url"],
            "client_x509_cert_url": gcp_secrets["client_x509_cert_url"],
        }
    )
    GCP_PROJECT_ID = st.secrets["bigquery"]["project"]
    BQ_DATASET = st.secrets["bigquery"]["dataset"]
    BQ_TABLE = st.secrets["bigquery"]["stock_analysis_table"]
except Exception:
    # Fallback for local testing if secrets are not configured
    GCP_CREDENTIALS_PATH = r"C:\script\skintific-data-warehouse-ea77119e2e7a.json"
    GCP_PROJECT_ID = "skintific-data-warehouse"
    BQ_DATASET = "rsa"
    BQ_TABLE = "stock_analysis"
    credentials = service_account.Credentials.from_service_account_file(
        GCP_CREDENTIALS_PATH
    )


@st.cache_resource(show_spinner=False)
def get_bq_client() -> bigquery.Client:
    """Initializes and returns a BigQuery client."""
    return bigquery.Client(credentials=credentials, project=GCP_PROJECT_ID)


@st.cache_data(show_spinner="Fetching distributor data from BigQuery...")
def get_distributor_data() -> List[str]:
    """Fetches unique customer and branch codes from BigQuery."""
    client = get_bq_client()
    table_id = f"{GCP_PROJECT_ID}.{BQ_DATASET}.{BQ_TABLE}"
    try:
        query = f"""
        SELECT DISTINCT distributor
        FROM `{table_id}`
        ORDER BY distributor
        """
        rows = client.query(query).result()
        return [r.distributor for r in rows]
    except NotFound:
        st.error(f"Error: BigQuery table '{table_id}' not found.")
        return []
    except Exception as e:
        st.error(f"An error occurred while fetching data from BigQuery: {e}")
        return []


@st.cache_data(show_spinner="Fetching SKU data from BigQuery...")
def get_sku_data(sku_list: List[str]) -> pd.DataFrame:
    """
    Fetches SKU data for a given list of SKUs from BigQuery.
    """
    client = get_bq_client()
    table_id = f"{GCP_PROJECT_ID}.gt_schema.master_product"

    # Create a string of the SKUs for the IN clause
    sku_list_str = ", ".join([f"'{sku}'" for sku in sku_list])

    query = f"""
    SELECT
        sku,
        product_name,
        assortment
    FROM `{table_id}`
    WHERE sku IN ({sku_list_str})
    """
    try:
        df_sku_data = client.query(query).to_dataframe()
        return df_sku_data
    except Exception as e:
        st.error(f"Error fetching SKU data from BigQuery: {e}")
        return pd.DataFrame()


@st.cache_data(show_spinner="Fetching Stock Analysis data from BigQuery...")
def get_stock_data(distributor_name: str, sku_list: List[str]) -> pd.DataFrame:
    """
    Fetches stock and sales data for a given list of SKUs from BigQuery.
    """
    client = get_bq_client()
    table_id = f"{GCP_PROJECT_ID}.{BQ_DATASET}.{BQ_TABLE}"

    # Create a string of the SKUs for the IN clause
    sku_list_str = ", ".join([f"'{sku}'" for sku in sku_list])

    query = f"""
    SELECT
        UPPER(region) AS region,
        distributor,
        sku,
        product_name,
        assortment,
        supply_control_status_gt,
        total_stock,
        buffer_plan_by_lm_qty_adj,
        avg_weekly_st_lm_qty,
        buffer_plan_by_lm_val_adj,
        remaining_allocation_qty_region
    FROM `{table_id}`
    WHERE distributor = '{distributor_name}'
    AND (
        sku IN ({sku_list_str})
        OR buffer_plan_by_lm_qty_adj > 0
    )
    """
    try:
        df_sku_data = client.query(query).to_dataframe()
        return df_sku_data
    except Exception as e:
        st.error(f"Error fetching Stock Analysis data from BigQuery: {e}")
        return pd.DataFrame()


# --- Helper Functions ---
def calculate_woi(stock: pd.Series, po_qty: pd.Series, avg_weekly_sales: pd.Series) -> pd.Series:
    """
    Calculates Weeks of Inventory (WOI) based on the formula:
    (Stock + PO Quantity) / Average Weekly Sales LM
    """
    # Handle division by zero
    # return (stock + po_qty) / avg_weekly_sales.replace(0, pd.NA).astype(float)
    # Use np.where to handle division by zero
    return np.where(avg_weekly_sales > 0, (stock + po_qty) / avg_weekly_sales, 0)


def apply_sku_rejection_rules(df: pd.DataFrame) -> pd.DataFrame:
    """
    Auto-rejects specific SKUs based on region.
    - G2G-20901 & G2G-20904 are rejected for all regions except Sulawesi 1 & Sulawesi 2.
    """
    # Define the SKUs to be auto-rejected
    rejected_skus = ["G2G-20901", "G2G-20904"]

    # Define the regions where rejection rules do NOT apply
    allowed_regions = ["sulawesi 1", "sulawesi 2"]

    # Create the rejection condition
    condition = (df["SKU"].isin(rejected_skus)) & (~df['region'].str.lower().isin(allowed_regions))

    # Apply the rejection logic
    df.loc[condition, "Remark"] = "Reject"

    st.info("Rejection rules for specific SKUs applied.")
    return df


def to_excel_with_styling(df: pd.DataFrame) -> bytes:
    """
    Converts a pandas DataFrame to an Excel file with special styling for the first 7 columns.
    """
    output = io.BytesIO()
    wb = Workbook()
    ws = wb.active
    ws.title = "PO Simulation"

    # Define the fill style for the SKU types
    po_fill = PatternFill(start_color="D9EAD3", end_color="D9EAD3", fill_type="solid")
    suggestion_fill = PatternFill(
        start_color="FFF2CC", end_color="FFF2CC", fill_type="solid"
    )

    # Store the `is_po_sku` Series and then drop the column from the DataFrame
    # so it does not appear in the final Excel file.
    is_po_sku_series = df["is_po_sku"]
    df_no_flag = df.drop("is_po_sku", axis=1)

    # Write the DataFrame (without the flag column) to the worksheet
    rows = dataframe_to_rows(df_no_flag, index=False, header=True)

    # Iterate over rows and apply styling based on the original Series
    for r_idx, row in enumerate(rows, 1):
        for c_idx, value in enumerate(row, 1):
            cell = ws.cell(row=r_idx, column=c_idx, value=value)

            # Apply color to the first 10 columns for data rows only (r_idx > 1)
            if c_idx <= 10 and r_idx > 1:
                # Get the boolean value from the original `is_po_sku` Series
                # The index for the series is the row index in the original df
                original_row_index = (
                    r_idx - 2
                )  # Subtract 2 because header is row 1 and data starts at 0
                is_po_row = is_po_sku_series.iloc[original_row_index]

                # Set the fill based on the boolean flag
                if is_po_row:
                    cell.fill = po_fill
                else:
                    cell.fill = suggestion_fill

    wb.save(output)
    output.seek(0)
    return output.getvalue()

def main():
    st.set_page_config(page_title="PO Simulator", page_icon="🛒", layout="wide")
    st.title("🛒 PO Simulator")
    st.markdown(
        "Use this app to simulate Purchase Order data and decide on whether to Reject / Approve the PO."
    )

    # Hardcoded Reject List
    MANUAL_REJECT_SKUS = [
        'G2G-45', 'G2G-51', 'G2G-186', 'G2G-202', 'G2G-110', 'G2G-74', 'G2G-37',
        'G2G-103', 'G2G-36', 'G2G-230', 'G2G-235', 'G2G-18', 'G2G-70', 'G2G-44',
        'G2G-217', 'G2G-800', 'G2G-213', 'G2G-47', 'G2G-1440', 'G2G-1445', 'G2G-17',
        'G2G-1942', 'G2G-1943'
    ]

    st.header("1. Input Parameters")

    # Fetch data for dropdowns
    distributors = get_distributor_data()
    distributor_name = st.selectbox("Distributor Name", options=distributors)

    st.header("2. Upload PO Data")
    uploaded_file = st.file_uploader(
        "Upload a PO file (.xlsx/.csv) containing: 'PRODUCT CODE', 'DESCRIPTION', 'QTY', 'DPP', and 'TOTAL PRICE'.",
        type=["xlsx", "xls", "csv"],
    )

    if uploaded_file:
        try:
            required_cols = ["PRODUCT CODE", "DESCRIPTION", "QTY", "DPP"]

            # Read the uploaded file (Start from 8th row)
            if uploaded_file.name.endswith(".xlsx"):
                po_df = pd.read_excel(uploaded_file, header=7, engine="openpyxl")
            else:
                po_df = pd.read_csv(uploaded_file, header=7)
            st.success("File uploaded successfully!")

            # Drop columns that are all empty or have "Unnamed" in their header
            po_df.dropna(axis=1, how='all', inplace=True)
            po_df.drop(columns=[col for col in po_df.columns if 'Unnamed' in str(col)], inplace=True)

            # Ensure required columns are present in the uploaded file
            if not all(col in po_df.columns for col in required_cols):
                st.error("The uploaded file is missing one or more required columns.")
                st.write("Please check for these columns:", required_cols)
                return

            # Clean and filter the data
            # Ensure columns are of the correct type for calculations
            po_df["QTY"] = pd.to_numeric(po_df["QTY"], errors="coerce")
            po_df["DPP"] = pd.to_numeric(po_df["DPP"], errors="coerce")
            po_df.dropna(subset=["QTY", "DPP"], inplace=True)

            st.write("Preview of uploaded PO data:")
            st.dataframe(po_df.head())

            # Filter out SKUs with QTY of 0 or empty
            po_df = po_df[po_df["QTY"] > 0]
            po_df.dropna(subset=["PRODUCT CODE", "QTY", "DPP"], inplace=True)

            # Add a flag to identify original PO SKUs
            po_df["is_po_sku"] = True

            # Calculate the PO Value as requested: DPP * 1.11 (+ tax 11%) * QTY
            po_df["PO Value"] = po_df["DPP"] * 1.11 * po_df["QTY"]

            # Rename columns to match the rest of the script's expectations
            po_df.rename(
                columns={
                    "PRODUCT CODE": "Customer SKU Code",
                    "QTY": "PO Qty",
                },
                inplace=True,
            )

            # Keep only the required columns for the merge
            po_df = po_df[["Customer SKU Code", "PO Qty", "PO Value", "is_po_sku"]]

            # --- Fetch missing data from BigQuery ---
            sku_list = po_df["Customer SKU Code"].unique().tolist()
            sku_data_df = get_stock_data(distributor_name, sku_list)

            if sku_data_df.empty:
                st.warning(
                    "Could not find stock and sales data for the uploaded SKUs in BigQuery. Please check the SKU codes."
                )
                return

            if "sku" in sku_data_df.columns:
                sku_data_df.rename(columns={"sku": "Customer SKU Code"}, inplace=True)

            # --- Data Processing and Calculation ---
            st.header("3. PO Simulation and Download Result")

            # Merge uploaded PO data with BigQuery SKU data
            # Use a left merge to keep all SKUs from the uploaded file
            result_df = pd.merge(po_df, sku_data_df, on="Customer SKU Code", how="outer")

            # Fallback for missing Product Name and Assortment
            # missing_sku_list = result_df[result_df["product_name"].isnull()]["Customer SKU Code"].tolist()
            # if missing_sku_list:
            #     fallback_sku_data = get_sku_data(missing_sku_list)
            #     if not fallback_sku_data.empty:
            #         fallback_sku_data.rename(columns={"sku": "Customer SKU Code"}, inplace=True)
            #         result_df.set_index("Customer SKU Code", inplace=True)
            #         fallback_sku_data.set_index("Customer SKU Code", inplace=True)

            #         # Update the missing values with data from the fallback table
            #         result_df.update(fallback_sku_data)
            #         result_df.reset_index(inplace=True)

            # Fill NaN values in 'is_po_sku' with False
            result_df["is_po_sku"] = result_df["is_po_sku"].fillna(False)

            # Fill NaN values with 0 for calculations if data was not found for some SKUs
            result_df[
                [
                    "PO Qty",
                    "PO Value",
                    "total_stock",
                    "buffer_plan_by_lm_qty_adj",
                    "avg_weekly_st_lm_qty",
                    "buffer_plan_by_lm_val_adj",
                    "remaining_allocation_qty_region",
                ]
            ] = result_df[
                [
                    "PO Qty",
                    "PO Value",
                    "total_stock",
                    "buffer_plan_by_lm_qty_adj",
                    "avg_weekly_st_lm_qty",
                    "buffer_plan_by_lm_val_adj",
                    "remaining_allocation_qty_region",
                ]
            ].fillna(
                0
            )

            # Filter to show only SKUs with PO Qty or a positive suggested qty
            result_df = result_df[
                (result_df["PO Qty"] > 0) | (result_df["buffer_plan_by_lm_qty_adj"] > 0)
            ]

            # Add distributor_name column
            result_df["distributor_name"] = distributor_name

            # Calculate WOI Original
            result_df["WOI PO Original"] = calculate_woi(
                result_df["total_stock"],
                result_df["PO Qty"],
                result_df["avg_weekly_st_lm_qty"],
            )

            # Calculate WOI Suggest
            result_df["WOI Suggest"] = calculate_woi(
                result_df["total_stock"],
                result_df["buffer_plan_by_lm_qty_adj"],
                result_df["avg_weekly_st_lm_qty"],
            )

            # Calculate Current WOI
            result_df["Current WOI"] = calculate_woi(
                result_df["total_stock"],
                0,
                result_df["avg_weekly_st_lm_qty"],
            )

            # Conditions for np.select
            conditions = [
                # 1. New condition for additional suggested SKUs
                (result_df["is_po_sku"] == False),
                # 2. Hardcoded Reject
                result_df["Customer SKU Code"].isin(MANUAL_REJECT_SKUS),
                # 3. Proceed (ST LM = 0) -> NPD or there's no ST for LM
                (
                    (result_df["avg_weekly_st_lm_qty"] == 0) &
                    (result_df["buffer_plan_by_lm_qty_adj"] == 0) &
                    (~result_df["supply_control_status_gt"].str.upper().isin(["STOP PO", "DISCONTINUED"]))
                ),
                # 4. NPD with Allocation
                (
                    (result_df["remaining_allocation_qty_region"] > 0) &
                    (result_df["PO Qty"] <= result_df["remaining_allocation_qty_region"])
                ),
                # 4. Reject if suggested PO is 0
                (result_df["buffer_plan_by_lm_qty_adj"] == 0),
                # 5. PO Qty > Suggested PO Qty (Over-ordering)
                (result_df["PO Qty"] > result_df["buffer_plan_by_lm_qty_adj"]),
                # 6. PO Qty < Suggested PO Qty (Under-ordering)
                (result_df["PO Qty"] < result_df["buffer_plan_by_lm_qty_adj"]),
                # 7. PO Qty = Suggested PO Qty (Exact Match)
                (result_df["PO Qty"] == result_df["buffer_plan_by_lm_qty_adj"]),
            ]

            # Corresponding values
            choices = [
                "Additional Suggestion",
                "Reject",
                "Proceed",
                "Proceed",
                "Reject",
                "Reject with suggestion",
                "Proceed with suggestion",
                "Proceed",
            ]

            # Apply the conditions to create the 'Remark' column
            # The last choice "Proceed" catches the case PO Qty = Suggested PO Qty
            result_df["Remark"] = np.select(
                conditions, choices, default="N/A (Missing Data)"
            )

            new_column_names = {
                "distributor_name": "Distributor",
                "Customer SKU Code": "SKU",
                "product_name": "Product Name",
                "assortment": "Assortment",
                "supply_control_status_gt": "Supply Control",
                "PO Qty": "PO Qty",
                "PO Value": "PO Value",
                "total_stock": "Total Stock (Qty)",
                "avg_weekly_st_lm_qty": "Avg Weekly Sales LM (Qty)",
                "buffer_plan_by_lm_qty_adj": "Suggested PO Qty",
                "buffer_plan_by_lm_val_adj": "Suggested PO Value",
                "WOI PO Original": "WOI (Stock + PO Ori)",
                "WOI Suggest": "WOI (Stock + Suggestion)",
                "remaining_allocation_qty_region": "Remaining Allocation (By Region)"
            }

            # Rename the columns in the DataFrame
            result_df.rename(columns=new_column_names, inplace=True)

            result_df = apply_sku_rejection_rules(result_df)

            # Sort the DataFrame: user SKUs first, then suggested SKUs
            result_df.sort_values(
                by=["is_po_sku", "SKU"], ascending=[False, True], inplace=True
            )

            result_df["RSA Notes"] = ""

            # Reorder columns for display
            excel_cols = [
                "Distributor",
                "SKU",
                "Product Name",
                "Assortment",
                "Supply Control",
                "Avg Weekly Sales LM (Qty)",
<<<<<<< HEAD
                "Total Stock (Qty)",
=======
                "Total Stock Qty",
>>>>>>> 19a11f56
                "Current WOI",
                "PO Qty",
                "PO Value",
                "WOI (Stock + PO Ori)",
                "Remark",
                "Suggested PO Qty",
                "Suggested PO Value",
                "WOI (Stock + Suggestion)",
                "Remaining Allocation (By Region)",
                "is_po_sku",
                "RSA Notes",
            ]

            result_df = result_df.reindex(columns=excel_cols)

            # Format 'PO Value' as currency with comma separators
            result_df["PO Value"] = result_df["PO Value"].apply(
                lambda x: f"{x:,.2f}" if pd.notnull(x) else ""
            )
            result_df["Suggested PO Value"] = result_df["Suggested PO Value"].apply(
                lambda x: f"{x:,.2f}" if pd.notnull(x) else ""
            )
            result_df["Remaining Allocation (By Region)"] = result_df["Remaining Allocation (By Region)"].apply(
                lambda x: f"{x:,d}" if pd.notnull(x) else ""
            )
            result_df["Avg Weekly Sales LM (Qty)"] = result_df["Avg Weekly Sales LM (Qty)"].apply(
                lambda x: f"{round(x):,d}" if pd.notnull(x) else ""
            )

            # Format 'WOI' columns to 2 decimal places
            result_df["WOI (Stock + PO Ori)"] = result_df[
                "WOI (Stock + PO Ori)"
            ].apply(lambda x: f"{x:.2f}" if pd.notnull(x) else "")
            result_df["WOI (Stock + Suggestion)"] = result_df[
                "WOI (Stock + Suggestion)"
            ].apply(lambda x: f"{x:.2f}" if pd.notnull(x) else "")
            result_df["Current WOI"] = result_df[
                "Current WOI"
            ].apply(lambda x: f"{x:.2f}" if pd.notnull(x) else "")

            # --- Download Button ---
            xlsx_data = to_excel_with_styling(result_df)

            st.download_button(
                label="📥 Download PO Simulator Excel",
                data=xlsx_data,
                file_name="po_simulator_result.xlsx",
                mime="application/vnd.openxmlformats-officedocument.spreadsheetml.sheet",
            )

            # --- Display Results ---
            st.subheader("Simulated PO Data")

            # Reorder columns for display
            final_cols = [
                "Distributor",
                "SKU",
                "Product Name",
                "Assortment",
                "Supply Control",
                "Avg Weekly Sales LM (Qty)",
<<<<<<< HEAD
                "Total Stock (Qty)",
=======
                "Total Stock Qty",
>>>>>>> 19a11f56
                "Current WOI",
                "PO Qty",
                "PO Value",
                "WOI (Stock + PO Ori)",
                "Remark",
                "Suggested PO Qty",
                "Suggested PO Value",
                "WOI (Stock + Suggestion)",
                "Remaining Allocation (By Region)",
            ]

            st.dataframe(result_df.reindex(columns=final_cols).reset_index(drop=True))

        except Exception as e:
            st.error(f"An error occurred: {e}")
            st.info(
                "Please ensure the uploaded file is a valid .xlsx or .csv and contains all the required columns."
            )

if __name__ == "__main__":
    main()<|MERGE_RESOLUTION|>--- conflicted
+++ resolved
@@ -471,11 +471,7 @@
                 "Assortment",
                 "Supply Control",
                 "Avg Weekly Sales LM (Qty)",
-<<<<<<< HEAD
                 "Total Stock (Qty)",
-=======
-                "Total Stock Qty",
->>>>>>> 19a11f56
                 "Current WOI",
                 "PO Qty",
                 "PO Value",
@@ -537,11 +533,7 @@
                 "Assortment",
                 "Supply Control",
                 "Avg Weekly Sales LM (Qty)",
-<<<<<<< HEAD
                 "Total Stock (Qty)",
-=======
-                "Total Stock Qty",
->>>>>>> 19a11f56
                 "Current WOI",
                 "PO Qty",
                 "PO Value",
